--- conflicted
+++ resolved
@@ -80,18 +80,19 @@
             The length of the stimulus in seconds
 
         """
+
         if self._stimulus_length is None:
             trialdiffs = []
             for cs in self.cses():
                 if cs != 'pavlovian':
-                    ons = self.csonsets(cs)
-                    offs = self.csoffsets(cs)
+                    ons = self.csonsets(cs)[:self.ntrials]
+                    offs = self.csoffsets(cs)[:self.ntrials]
                     ons = ons[:len(offs)]
 
-                    trialdiffs.append(ons - offs)
+                    trialdiffs.extend(ons - offs)
 
             self._stimulus_length = \
-                int(round(np.nanmedian(trialdiffs) / self.framerate))
+                int(round(np.nanmedian(trialdiffs)/self.framerate))
         return self._stimulus_length
 
     @property
@@ -1126,29 +1127,7 @@
         For now just give each ROI and ID that should be unique.
 
         """
-<<<<<<< HEAD
         self._roi_ids = tuple(str(uuid1()) for _ in range(self.ncells))
-
-    def _median_stimulus_length(self):
-        """
-        Measure the median stimulus length and convert it to seconds. Accounts
-        for differences between Kelly's data and the rest of the lab's data.
-
-        Returns
-        -------
-        int
-            The length of the stimulus in seconds
-
-        """
-
-        trialdiffs = []
-        for cs in self.cses():
-            if cs != 'pavlovian' and cs != 'blank':
-                ons = self.csonsets(cs)[:self.ntrials]
-                offs = self.csoffsets(cs)[:self.ntrials]
-                trialdiffs.extend(offs - ons)
-
-        return int(round(np.nanmedian(trialdiffs)/self.framerate))
 
 
 # Version implemented in flow.misc
@@ -1178,7 +1157,4 @@
 #             out[strg] = _mattodict(el)
 #         else:
 #             out[strg] = el
-#     return out
-=======
-        self._roi_ids = tuple(str(uuid1()) for _ in range(self.ncells))
->>>>>>> af09e76e
+#     return out