# Sub-folders
from . import classifier, metadata, misc
# Individual files
<<<<<<< HEAD
from . import config, events, glm, labels, metadata, outfns, _parseargv, paths, trace2p, xday
=======
from . import config, glm, labels, outfns, parseargv, paths, trace2p, xday
# Pull in important classes for easy use
from .metadata.sorters import Date, Run, RunSorter, DateSorter
>>>>>>> 88b5edf9
<|MERGE_RESOLUTION|>--- conflicted
+++ resolved
@@ -1,10 +1,6 @@
 # Sub-folders
 from . import classifier, metadata, misc
 # Individual files
-<<<<<<< HEAD
-from . import config, events, glm, labels, metadata, outfns, _parseargv, paths, trace2p, xday
-=======
-from . import config, glm, labels, outfns, parseargv, paths, trace2p, xday
+from . import config, events, glm, labels, outfns, _parseargv, paths, trace2p, xday
 # Pull in important classes for easy use
-from .metadata.sorters import Date, Run, RunSorter, DateSorter
->>>>>>> 88b5edf9
+from .metadata.sorters import Date, Run, RunSorter, DateSorter