# Intended to be temporary and eventually replaced with
# classsify_reactivations and train_classifier: 180821
from copy import deepcopy
import datetime
import math
import numpy as np
import os.path as opath
from scipy.io import savemat
from scipy.stats import norm

# This dependency should really be removed
# Moved into function for now
# from pool import database

from .. import outfns, paths
from .. import metadata as metadata
from . import aode, randomizations
from ..misc import legiblepars


def temporal_prior(traces, actmn, actvar, outliers, fwhm, thresh, priors, expand=1):
    """
    Generate temporal-dependent priors using basis sets and mexican-hat functions

    :param traces: matrix of traces, ncells by nframes
    :param actmn: mean activity
    :param actvar: variation above which we will consider it a guaranteed event
    :param thresh: threshold at which to binarize temporal prior
    :param priors: temporally-independent priors which will be combined with
    :param expand: use a moving max across expand frames
    :return: prior vectors
    """

    # Set the half-width of the convolution kernel
    xhalfwidth = 100

    # Determine a normal function sigma from the full-width at half-maximum
    def sigma(fwhm_): return fwhm_/(2*np.sqrt(2*np.log(2)))

    # Generate the basis functions and correct population activity for baseline and variation
    basis = np.power(fwhm, np.arange(4) + 1)
    popact = (np.nanmean(traces[np.invert(outliers), :], axis=0) - actmn)/actvar
    fits = np.zeros((len(basis) - 1, len(popact)))

    # Get the first basis normal function
    defrange = int(norm.interval(0.99999, loc=0, scale=sigma(basis[0]))[1]) + 3
    defrange = min(xhalfwidth, defrange)
    b0 = np.zeros(2*xhalfwidth + 1)
    b0[xhalfwidth - defrange:xhalfwidth + defrange + 1] = norm.pdf(
        range(-defrange, defrange + 1), loc=0, scale=sigma(basis[0]))

    # Generate the fits
    for b in range(1, len(basis)):
        defrange = int(norm.interval(0.99999, loc=0, scale=sigma(basis[b]))[1]) + 3
        defrange = min(xhalfwidth, defrange)
        bn = np.zeros(2*xhalfwidth + 1)
        bn[xhalfwidth - defrange:xhalfwidth + defrange + 1] = norm.pdf(range(-defrange, defrange + 1), loc=0, scale=sigma(basis[b]))
        fits[b-1, :] = np.convolve(popact, b0 - bn, 'same')

    # And return the wfits to the narrowest basis function
    weights = np.clip(np.nanmin(fits, axis=0), 0, 1)

    # Use a running max if expand > 1
    if expand > 1:
        weights = outfns.movingmax(weights, expand).flatten()

    # Normalize priors
    psum = float(np.sum([priors[key] for key in priors]))
    priors = {key: priors[key]/psum for key in priors}
    psum = 1

    # Iterate over priors, accounting for "others" and non-"others" differently
    rclses = [key for key in priors if 'other' not in key]
    oclses = [key for key in priors if 'other' in key]
    rpriors = np.zeros((len(rclses), len(weights)))
    for i, key in enumerate(rclses): rpriors[i, :] = priors[key]/psum*weights

    # Get the remaining probability and add to others
    opriorsum = np.sum([priors[key]/psum for key in oclses])
    divvy = 1.0 - opriorsum - np.sum(rpriors, axis=0)
    opriors = np.zeros((len(oclses), len(weights)))
    for i, key in enumerate(oclses): opriors[i, :] = (priors[key]/psum)*(1.0 + 1.0/opriorsum*divvy)

    # Put into dict and return
    out = {}
    for i, key in enumerate(rclses): out[key] = rpriors[i, :]
    for i, key in enumerate(oclses): out[key] = opriors[i, :]
    return out

def temporal_prior_weight(traces, actmn, actvar, outliers, fwhm, thresh, priors, expand=1):
    """
    Generate temporal-dependent priors using basis sets and mexican-hat functions
    :param traces: matrix of traces, ncells by nframes
    :param actmn: mean activity
    :param actvar: variation above which we will consider it a guaranteed event
    :param thresh: threshold at which to binarize temporal prior
    :param priors: temporally-independent priors which will be combined with
    :param expand: use a moving max across expand frames
    :return: prior vectors
    """

    # Set the half-width of the convolution kernel
    xhalfwidth = 100

    # Determine a normal function sigma from the full-width at half-maximum
    def sigma(fwhm_): return fwhm_/(2*np.sqrt(2*np.log(2)))

    # Generate the basis functions and correct population activity for baseline and variation
    basis = np.power(fwhm, np.arange(4) + 1)
    popact = (np.nanmean(traces[np.invert(outliers), :], axis=0) - actmn)/actvar
    fits = np.zeros((len(basis) - 1, len(popact)))

    # Get the first basis normal function
    defrange = int(norm.interval(0.99999, loc=0, scale=sigma(basis[0]))[1]) + 3
    defrange = min(xhalfwidth, defrange)
    b0 = np.zeros(2*xhalfwidth + 1)
    b0[xhalfwidth - defrange:xhalfwidth + defrange + 1] = norm.pdf(
        range(-defrange, defrange + 1), loc=0, scale=sigma(basis[0]))

    # Generate the fits
    for b in range(1, len(basis)):
        defrange = int(norm.interval(0.99999, loc=0, scale=sigma(basis[b]))[1]) + 3
        defrange = min(xhalfwidth, defrange)
        bn = np.zeros(2*xhalfwidth + 1)
        bn[xhalfwidth - defrange:xhalfwidth + defrange + 1] = norm.pdf(range(-defrange, defrange + 1), loc=0, scale=sigma(basis[b]))
        fits[b-1, :] = np.convolve(popact, b0 - bn, 'same')

    # And return the wfits to the narrowest basis function
    weights = np.clip(np.nanmin(fits, axis=0), 0, 1)
    return weights

# ===============================================================================
class ClassifierTrain:
    """
    A class to pass data to the classifier and return data from it. This
    software suite depends on three graphing classes, a class for
    reading in 2p traces, which will have to be adapted per user, and
    has path lib localized to this class and the trace class.

    Path lib in this class are localized to three places: the
    instantiation of the class, base-path in pars, and _get_pathnames.
    """

    def __init__(self, mouse='', dates='', truns=[], crun=0, pars={}):
        """
        Pass the mouse, date, training days, and comparison run. Pars
        will be applied to the default parameters.
        """

        if len(mouse) > 0: pars['mouse'] = mouse
        if len(dates) > 0: pars['training-date'] = dates
        if isinstance(truns, int) or len(truns) > 0: pars['training-runs'] = truns
        if crun > 0: pars['comparison-run'] = crun

        self._pars = {}
        for p in pars: self._pars[p] = pars[p]

        self._mask_cells = None
        self._trained = False
        self._compared = False
        self._framerate = -1
        self._randomize = ''  # 'cells', 'circshift', 'median', 'cells-circshift', 'first-second-order'

        self._randomization_values = []

    def setrandom(self, rand):
        """
        Turn on randomization if it matches the list, otherwise turn it
        off.
        """

        if rand in ['cells', 'circshift', 'median', 'first-second-order', 'identity', 'nonother']:
            self._randomize = rand
            print('Randomizing with type %s'%(rand))
        else:
            self._randomize = ''


        # ----------------------------------------------------------------------
        # PUBLIC FUNCTIONS

    def _decrease_spike_probability(self, onsets, reduction, replicates):
        """
        Extract subsets of spiking activity with lower probabilities.
        Onsets are of shape nonsets, ncells, nframes.
        """

        out = {}
        for cs in onsets:
            nonsets = np.shape(onsets[cs])[0]
            ncells = np.shape(onsets[cs])[1]
            nframes = np.shape(onsets[cs])[2]

            out[cs] = []

            for i in range(nonsets):
                for j in range(replicates):
                    reducecs = (np.random.random(ncells) <= reduction)
                    newonset = np.copy(onsets[cs][i, :, :])
                    newonset[reducecs, :] = 0
                    out[cs].append(newonset)

        return out

    def train(self, pars={}):
        """
        Train the classifier given parameters saved in object/input.
        """

        for p in pars: self._pars[p] = pars[p]
        runs, dates = self._format_run_date()
        if runs == []:
            print('ERROR: Runs not set. Perhaps metadata must be updated?')
            exit(0)

        # Get the stimulus onsets and binarized traces. This function
        # opens each trace and is the slowest part of this.
        # Returns all traces in shape: nonsets, ncells, nframes.
        self.cses = self.csonsets(self._pars['mouse'], dates, runs, self._pars['training-other-running-runs'],
                                  self._pars['other-running-speed-threshold-cms'], self._pars['other-running-fraction'])

        # Add in running periods of other days

        for cs in self.cses:
            self.cses[cs] *= self._pars['analog-training-multiplier']
            self.cses[cs][self.cses[cs] > 1] = 1

        # Generate and save the model
        priors = {cs:self._pars['probability'][cs] for cs in self.cses}

        self.gm = aode.classify(self.cses, priors, self._pars['classification-frames'])

        if self._pars['classifier'] == 'naive-bayes':
            self.gm.generatenb()
        else:
            self.gm.generate()

        # Pass paired CSes if necessary
        # if self._pars['add-class-pairs']:
        # 	print 'ERROR: Have not added this ability yet'
            # dispcses = ['plus', 'neutral', 'minus']
            # for i, cs1 in enumerate(dispcses[:-1]):
            # 	for cs2 in dispcses[i + 1:]:
            # 		if cs1 + '-' + cs2 in self._pars['probability']:
            # 			self.gm.paironset(cs1, cs2, self._pars['probability'][cs1 + '-' + cs2])

        self._trained = True
        return self.gm

    def compare(self, actmn=-1, actvar=-1, actouts=-1):
        """
        STEP 2: Compare a run to trained data using the generative
        model. Save the comparison run for future comparisons.
        """

        import train_classifier, classify_reactivations

        self.cr = paths.gett2p(self._pars['mouse'], self._pars['comparison-date'], self._pars['comparison-run'])
        self.crtr = self.cr.trace(self._pars['trace-type'])[self._mask_cells, :]

        # Deal with randomizing the data
        if len(self._randomize) > 0:
            # self.crtr = self._cut_by_pupil(self.crtr)
            self.crtr = self._cut_by_inactivity(self.crtr)

            # Then, randomize
            if 'cells' in self._randomize or 'identity' in self._randomize:
                crnames = np.arange(np.shape(self.crtr)[0])
                crnames = np.random.choice(crnames, len(crnames), replace=False)
                self.crtr = self.crtr[crnames, :]
                self._randomization_values = crnames
            elif self._randomize == 'nonother':
                crnames = np.arange(np.shape(self.crtr)[0])
                switchable = self.minfocutoff()
                rswitch = np.random.choice(switchable, len(switchable), replace=False)
                crnames[switchable] = rswitch
                self.crtr = self.crtr[crnames, :]
                self._randomization_values = crnames
            else:  # self._randomize == 'circshift':
                self._randomization_values = np.zeros(np.shape(self.crtr)[0], dtype=np.int32)
                for i in range(np.shape(self.crtr)[0]):
                    self._randomization_values[i] = np.random.choice(np.shape(self.crtr)[1])
                    self.crtr[i, :] = np.roll(self.crtr[i, :], self._randomization_values[i])

        self.gm._frames_integrated = self._pars['classification-frames']

        # Set the priors to be vectors
        floatpriors = {cs: self._pars['probability'][cs] for cs in self.cses}
        self._tpriors = floatpriors
        if self._pars['temporal-dependent-priors']:
            fwhmframes = int(round(self._pars['temporal-prior-fwhm-ms']/1000.0*self.cr.framerate))

            priors = temporal_prior(self.crtr, actmn, actvar, actouts[self._mask_cells],
                                    fwhmframes,
                                    self._pars['temporal-prior-threshold'], floatpriors)

            # tpriorvec = classify_reactivations.temporal_prior(self.crtr, actmn, actvar, fwhmframes, actouts)
            # tp2 = classify_reactivations.assign_temporal_priors(floatpriors, tpriorvec, 'other')

            self._tpriors = deepcopy(priors)
        else:
            priors = self._vector_priors(floatpriors, np.shape(self.crtr)[1])

        self._tpriorsbefore = deepcopy(priors)

        # Binarize if desired
        # rc = classify_reactivations.classifier()
        # rc.train(deepcopy(self.cses), ctype='aode')
        # print self._pars['classification-frames'], self._pars[
        #     'analog-comparison-multiplier'], fwhmframes, actmn, actvar, actouts
        # res2 = rc.compare(np.copy(self.crtr), deepcopy(floatpriors), self._pars['classification-frames'], self._pars[
        #     'analog-comparison-multiplier'], fwhmframes, actmn, actvar, actouts)

        self.crtr = np.clip(self.crtr*self._pars['analog-comparison-multiplier'], 0.0, 1.0)

        if self._pars['classifier'] == 'naive-bayes':
            self.results, _, self.likelihoods = \
                self.gm.naivebayes(self.crtr, priors)
        else:
            self.results, _, self.likelihoods = \
                self.gm.compare(self.crtr, priors)

        self._compared = True
        return self.results

    def minfocutoff(self, thresh=0.01, cses=['plus', 'neutral', 'minus']):
        """
        Restrict to only those cells with mutual information > thresh and whose mutual information is highest in the
        cses categories
        :param thresh: mutual information threshold
        :param cses: allowed categories with maximum mutual information
        :return:
        """

        marg = self.gm._marg
        classes = [cl for cl in marg]
        ncells = np.shape(marg[classes[0]])[0]

        maxminfo, maxnonminfo = np.zeros(ncells), np.zeros(ncells)
        for cs in classes:
            minfo = self.mutualinformation(marg, cs)
            if cs in cses:
                maxminfo[minfo > maxminfo] = minfo[minfo > maxminfo]
            else:
                maxnonminfo[minfo > maxnonminfo] = minfo[minfo > maxnonminfo]

        return np.nonzero((maxminfo > thresh) & (maxminfo > maxnonminfo))[0]

    def mutualinformation(self, marg, cs):
        """
        Get the mutual information specific to the marginal, i.e. in the style of Naive-Bayes,
        for a single stimulus
        :param run:
        :param cs:
        :return:
        """

        csprior = 0.5
        noncsprior = 1.0 - csprior;

        classes = [cl for cl in marg]
        ncells = np.shape(marg[classes[0]])[0]
        noncs = [cl for cl in classes if cl != cs]

        out = np.zeros(ncells)

        for c in range(ncells):
            # Sum over states
            for tf in range(2):
                # P(tf|n union m union o union o-running)
                ptfnoncs = 0  # Probability of state tf for non-cs stimuli
                for cl in noncs: ptfnoncs += marg[cl][c, tf]*(1.0/len(noncs))*noncsprior
                ptfnoncs = ptfnoncs/noncsprior
                ptfcs = marg[cs][c, tf]
                ptfsum = ptfnoncs*noncsprior + ptfcs*csprior
                out[c] += ptfcs*csprior*math.log(ptfcs/ptfsum, 2) + ptfnoncs*noncsprior*math.log(ptfnoncs/ptfsum, 2)

        return out

    def _vector_priors(self, priors, nframes):
        """
        Convert scalar priors into vectors of fixed scalar priors.
        :param priors:
        :return:
        """

        psum = 0
        for key in priors: psum += priors[key]
        out = {}
        for key in priors:
            out[key] = np.zeros(nframes) + priors[key]/psum
        return out

    def _cut_by_pupil(self, bindata):
        """
        Restrict by pupil time for randomization.
        """

        # Kick it back if no restriction necessary
        # if (not self._pars['restrict-pupil-diameter'] and not
        # 	self._pars['restrict-pupil-phase']): return bindata

        mask = self.cr.pupilmask(False)
        return bindata[:, mask]

    def _cut_by_inactivity(self, bindata):
        """
        Restrict by times of inactivity for randomization.
        """

        # Kick it back if no restriction necessary
        # if (not self._pars['restrict-pupil-diameter'] and not
        # 	self._pars['restrict-pupil-phase']): return bindata

        mask = self.cr.inactivity()
        return bindata[:, mask]

    def _randomize_with_first_second_order(self, bindata):
        """
        Create a randomized data set that keeps the firing rate per cell
        correct and also the probability of joint firing.
        """

        out = np.zeros(np.shape(bindata))
        rates = np.sum(bindata, 1)
        fframes = np.sum(bindata, 0)  # frames with firing
        onframes = np.arange(len(fframes))[fframes > 0]
        # cells = np.arange(len(rates))

        """
        for f in onframes:
            print f, np.sum(rates), fframes[f]
            active = np.random.choice(cells[rates > 0], fframes[f], False)
            rates[active] -= 1
            out[active, f] = 1


        """
        relrates = []
        for i, r in enumerate(rates):
            for j in range(r):
                relrates.append(i)
        relrates = np.array(relrates)

        for f in onframes:
            active = np.random.choice(relrates, fframes[f], False)
            out[active, f] = 1

        return out

    def _average_firing_rate(self, firing, averaging='median'):
        """
        Randomize the firing of cells with the mean or median firing
        rate.
        """

        out = np.copy(firing)
        rates = np.sum(firing, 1)

        if averaging == 'median':
            av = float(np.median(rates))/np.shape(out)[1]
        else:
            av = float(np.mean(rates))/np.shape(out)[1]
        for i in range(np.shape(out)[0]):
            out[i] = np.random.choice([1, 0], size=(np.shape(out)[1],), p=[av, 1 - av])

        return out

    def describe(self):
        """
        Return data defining the training and comparison days and the
        output of the generative model in the form of a string.
        """
        p = self._pars
        out = '%5s    %6s    %03s    %6s    %03i    %2i  bin %0.2f   %4s %s\n'%(
            p['mouse'], p['training-date'], ','.join([str(i) for i in p['training-runs']]),
            p['comparison-date'], p['comparison-run'], p['stimulus-frames'], -1,
            'rand' if len(self._randomize) > 0 else 'real', self._randomize if
            len(self._randomize) > 0 else '')
        out += '-'*(5 + 4 + 6 + 4 + 3 + 4 + 3 + 4 + 2 + 4 + 4 + 1 + 8 + 9 + 8 + 42) + '\n'
        out += self.gm.describe()
        return out

    def time(self, fr=None, tunits='m'):
        """
        Return the time equivalent of frame fr. If frame is left as
        default, return the x axis range. tunits can be 'm' or 's'
        """

        if not self._compared:
            raise LookupError('Comparison has not yet been run from which we can get timing')

        # If a frame was entered, return a single value
        if fr != None:
            out = fr/self.cr.framerate

            # Fix if minutes
            if tunits == 'm': out = out/60.0
        # If a frame was not entered, return the x axis
        else:
            stims = [key for key in self.results]
            out = (np.arange(len(self.reults[stims[0]]))/self.t.framerate).flatten()

            # Fix if minutes
            if tunits == 'm': out = out/60.0

        return out

    def frame(self, t, tunits='s'):
        """Convert a time to a number of frames."""

        if not self._compared:
            raise LookupError('Comparison has not yet been run from which we can get timing')

        # Convert everything to seconds
        if tunits == 'm': t = t*60.0

        fr = t*self.cr.framerate
        return int(round(fr))

    # ======================================================================
    # ANALYSIS FUNCTIONS

    def pull_results(self):
        """
        Return the classifier results.
        """

        # Check if a comparison has already been run
        if not self._compared: return []

        return self.results

    def pull_likelihoods(self):
        """
        Return the likelihoods from the classifier
        :return: dict of vectors per cs of likelihoods
        """

        if not self._compared: return []
        else: return self.likelihoods

    def pull_marginal(self):
        """
        Return the classifier results.
        """

        return self.gm._marg

    def pull_conditional(self):
        """
        Return the classifier results.
        """

        # Check if a comparison has already been run
        if self._pars['classifier'] == 'naive-bayes': return []

        return self.gm._cond

    def pull_traces(self):
        """
        Return the classifier results.
        """

        # Check if a comparison has already been run
        if not self._compared: return []

        return self.crtr

    def pull_randomizations(self):
        """
        Pull the random numbers used for randomization cell identity or time
        :return:
        """

        if not self._compared: return []
        return self._randomization_values

    def pull_cellmask(self):
        """
        Return a masking array for cells
        :return:
        """

        # Check if a comparison has already been run
        if not self._compared: return []

        return self._mask_cells

    def pull_priors(self):
        """
        Return the vectorized priors
        :return:
        """

        # Check if a comparison has already been run
        if not self._compared: return []

        return self._tpriors

    # ======================================================================
    # LOCAL FUNCTIONS

    def csonsets(self, mouse, date, runs, runruns, runspeed=4.0, runfrac=0.3):
        """
        Open up a series of files specified by mouse, dates, days, and
        pull out all cses. Returns all traces in shape: nonsets, ncells, nframes.
        """

        # Prepare our background values
        cses = {'other': [], 'other-running': self.runonsets(mouse, date, runruns, runspeed)}
        for r in range(len(runs)):
            # Open file with correct trace type and binarize
            t = paths.gett2p(mouse, date, runs[r])

            # Check that the framerate matches the first training run
            self._check_framerate(t, True if r == 0 else False)

            # Get the trace from which to extract time points
            tr = t.trace(self._pars['trace-type'])

            # Search through all stimulus onsets, correctly coding them
            for ncs in t.cses():  # t.cses(self._pars['add-ensure-quinine']):
                fnd = False
                if (ncs in self._pars['training-equivalent'] and
                            len(self._pars['training-equivalent'][ncs]) > 0):
                    cs = self._pars['training-equivalent'][ncs]
                    fnd = True
                elif ncs in self._pars['probability']:
                    cs = ncs
                    fnd = True

                if fnd:
                    if cs not in cses:
                        cses[cs] = []
                    ons = t.csonsets(ncs, 0 if self._pars['train-only-on-positives'] else -1,
                                     self._pars['lick-cutoff'], self._pars['lick-window'])

                    for on in ons:
                        strt = on + self._pars['stimulus-offset-frames']
                        toappend = tr[:, strt:strt + self._pars['stimulus-frames']]
                        if np.shape(toappend)[1] == self._pars['stimulus-frames']:
                            cses[cs].append(toappend)

            # Add all onsets of "other" frames
            others = t.nocs(self._pars['stimulus-frames'], self._pars['excluded-time-around-onsets-frames'], -1)
            # Counts as running at speeds of 4 cm/s
            running = t.speed() > runspeed
            for ot in others:
                strt = ot + self._pars['stimulus-offset-frames']
                if np.nanmean(running[strt:strt + self._pars['stimulus-frames']]) > runfrac:
                    cses['other-running'].append(tr[:, strt:strt + self._pars['stimulus-frames']])
                else:
                    cses['other'].append(tr[:, strt:strt + self._pars['stimulus-frames']])

        # Selectively remove onsets if necessary
        if self._pars['maximum-cs-onsets'] > 0:
            for cs in cses:
                if 'other' not in cs:
                    print('WARNING: Have not yet checked new timing version')
                    # Account for shape of array
                    if len(cses[cs]) > self._pars['maximum-cs-onsets']:
                        cses[cs] = np.random.choice(cses[cs], self._pars['maximum-cs-onsets'], replace=False)

        for cs in cses: cses[cs] = np.array(cses[cs])
        cses = self._prune_nan_cells(cses)
        return cses

    def _prune_nan_cells(self, onsets):
        """
        Remove cells that are NaNs for classification.
        :param onsets: dict of cs onsets of shape nonsets, ncells, nframes.
        :return: dict of cs onsets with cells removed
        """

        # Find all cells with NaNs
        nancells = []
        ncells = -1
        for cs in onsets:
            if len(onsets[cs]) > 0:
                ncells = np.shape(onsets[cs])[1]
                ns = np.sum(np.sum(np.invert(np.isfinite(onsets[cs])), axis=2), axis=0)
                vals = np.arange(ncells)
                nancells.extend(vals[ns > 0])

        # Set _mask_cells if it hasn't been set
        if self._mask_cells is None: self._mask_cells = np.zeros(ncells) < 1

        # Convert nancells to a list of good cells
        nancells = np.array(list(set(nancells)))
        if len(nancells) > 0:
            print('Warning: %i cells have NaNs'%len(nancells))
            self._mask_cells[nancells] = False

        # Copy over only good cells
        out = {}
        for cs in onsets:
            if len(onsets[cs]) > 0:
                out[cs] = np.copy(onsets[cs])[:, self._mask_cells, :]
        return out

    def runonsets(self, mouse, date, runs, runspeed=4):
        """
        Open up files specified by mouse, date, days, and extract all
        running onsets.
        :return: An array of timing onsets nonsets, ncells, nframes.
        """

        out = []
        for i in range(len(runs)):
            # Open file with correct trace type
            t = paths.gett2p(mouse, date, runs[i])

            # Check that the framerate matches the first training run
            self._check_framerate(t, True if i == 0 else False)

            # Get the trace of the correct typeZ
            tr = t.trace(self._pars['trace-type'])

            # Add all onsets of "other" frames
            others = t.nocs(self._pars['stimulus-frames'], self._pars['excluded-time-around-onsets-frames'], runspeed)
            for ot in others:
                strt = ot + self._pars['stimulus-offset-frames']
                out.append(tr[:, strt:strt + self._pars['stimulus-frames']])
        #
        # out = np.array(out)
        # if len(out) > 0:
        # 	out = out[:, self._mask_cells, :]
        return out

    def _check_framerate(self, t2p, accept_change=True):
        """
        Double-check that the framerate of the file matches. If not,
        warn. In the future, add the ability to downsample to match data
        taken with different 2p settings. t2p is a trace2p class,
        accept_change selects whether a change to framerate is allowed.
        """

        if t2p.framerate != self._framerate:
            if accept_change:
                self._framerate = t2p.framerate
                self._convert_time_to_frames()
            else:
                print('ERROR: framerates do not match. Solve.')
                exit(0)
        elif 'stimulus-frames' not in self._pars:
            self._convert_time_to_frames()

        # ----------------------------------------------------------------------
        # ORGANIZATIONAL FUNCTIONS

    def _convert_time_to_frames(self):
        """
        Convert milliseconds to numbers of frames based on the framerate
        """
        self._pars['stimulus-frames'] = int(round(
            self._pars['stimulus-training-ms']/1000.0*self._framerate))
        self._pars['stimulus-offset-frames'] = int(round(
            self._pars['stimulus-training-offset-ms']/1000.0*self._framerate))
        self._pars['classification-frames'] = int(round(
            self._pars['classification-ms']/1000.0*self._framerate))

        # Make the exclusion time a tuple rather than an int
        if isinstance(self._pars['excluded-time-around-onsets-ms'], int):
            self._pars['excluded-time-around-onsets-ms'] = (
                self._pars['excluded-time-around-onsets-ms'],
                self._pars['excluded-time-around-onsets-ms'])
        # Then convert to frames
        self._pars['excluded-time-around-onsets-frames'] = (int(round(
            self._pars['excluded-time-around-onsets-ms'][0]/1000.0*self._framerate)), int(round(
            self._pars['excluded-time-around-onsets-ms'][1]/1000.0*self._framerate)))

    def _format_run_date(self):
        """
        Conver days and dates into lists from optional integers and
        strings. This is important if there are multiple training days.
        """

        runs = self._pars['training-runs']
        dates = self._pars['training-date']
        if isinstance(runs, int): runs = [runs]
        self._pars['training-runs'] = runs
        return (runs, dates)

    def _check_across_day(self, bin, type):
        """
        Fix the ROIs for an across-day comparison.
        """

        # The simple form-- we could check for nonmatching days, but we
        # allow the user to enter a comparison run later
        cd = self._pars['cross-day']
        if len(cd) == 0:
            return bin

        # Initialize the output
        col = 0 if type == 'train' else 1
        obin = []

        # Pull out the appropriate ROIs
        for i in range(np.shape(cd)[1]):
            obin.append(bin[cd[col, i], :])

        return np.array(obin)

    # ===================================================================================

def matlabifypars(pars):
    """
    Convert the parameters into a Matlab-readable version in case
    anyone wants to view them with Matlab.
    """

    out = {}
    for p in pars:
        mlname = p[:31].replace('-', '_')
        if isinstance(pars[p], dict):
            mldict = {}
            for pp in pars[p]:
                mlname = pp[:31].replace('-', '_')
                mldict[mlname] = pars[p][pp]
            out[mlname] = mldict
        else:
            out[mlname] = pars[p]
    return out

def activity(pars):
    """
    Get activity levels for temporal classifier.
    :param pars: parameters from the settings dict
    :return: baseline activity, variance of activity
    """
    from pool import database
    # Set up temporal comparison. This is more complicated than it needs to be so that we don't recalculate the mean
    # activity every time
    actbl, actvar, actouts = -1, -1, -1
    if pars['temporal-dependent-priors']:
        andb = database.db()
        if pars['trace-type'] != 'deconvolved':
            print('ERROR: temporal classifier only implemented for deconvolved data')
            exit(0)

        extramd = metadata.data(pars['mouse'], pars['comparison-date'])
        if 'sated' in extramd and pars['comparison-run'] in extramd['sated']:
            atype = '-sated'
        elif 'hungry' in extramd and pars['comparison-run'] in extramd['hungry']:
            atype = '-hungry'
        else:
            atype = ''

        actbl = andb.get(
            'activity%s-median' % atype, mouse=pars['mouse'],
            date=pars['comparison-date'])
        actouts = andb.get(
            'activity%s-outliers' % atype, mouse=pars['mouse'],
            date=pars['comparison-date'])
        if actbl is None:
            actbl, actvar = 0.01, 0.08 * pars['temporal-prior-baseline-sigma']
        else:
            actbl = actbl * pars['temporal-prior-baseline-activity']
            actvar = andb.get(
                'activity%s-deviation' % atype, mouse=pars['mouse'],
                date=pars['comparison-date']) * \
                pars['temporal-prior-baseline-sigma']

    return actbl, actvar, actouts

def multiclassify(pars, randomize, randomizations=10, verbose=True):
    # Add extra parameters to arguments for classifier

    # Generate the classifier
    cm = ClassifierTrain(pars=pars)

    # Set the randomization parameters
    cm.setrandom(randomize)

    # Train the classifier and return
    cm.train()
    if verbose: print(cm.describe())

    # And run
    actbl, actvar, actouts = activity(pars)

    for i in range(randomizations):
        cm.compare(actbl, actvar, actouts)

        # Prepare output
        out = {
            # 'conditional': cm.pull_conditional(),
            'results': cm.pull_results(),
            'likelihood': cm.pull_likelihoods(),
            'cell_mask': cm.pull_cellmask(),
            'priors': cm.pull_priors(),
        }

        # Save randomized traces if necessary
        # if len(randomize) > 0: out['traces'] = cm.pull_traces()
        if len(randomize) > 0: out['randomization'] = cm.pull_randomizations()
        else: out['marginal'] = cm.pull_marginal(),

        # Get path for parameters and output
        path = paths.output(pars)
        ppath = opath.join(path, 'pars.txt')
        if not opath.exists(ppath): legiblepars.write(ppath, cm._pars)

        # Save the file timestamped (real if not randomized)
        if len(randomize) == 0:
            ts = 'real-{:%y%m%d-%H%M%S}.mat'.format(datetime.datetime.now())
        else:
            ts = 'rand-' + randomize + '-{:%y%m%d-%H%M%S}.mat'.format(datetime.datetime.now())
        path = opath.join(path, ts)

        # Get output replay events for ease of use and save as matlab file
        out['parameters'] = matlabifypars(cm._pars)
        savemat(path, out)

    return out

def superclassify(pars, runs):
    """
    Iterate over a bunch of runs to maximize the rate at which we can reclassify
    :param pars:
    :param runs:
    :return:
    """

    # Generate the classifier
    cm = ClassifierTrain(pars=pars)

    # Set the randomization parameters
    randomize = ''
    cm.setrandom('')

    # Train the classifier and return
    cm.train()
    print(cm.describe())

    for run in runs:
        pars['comparison-run'] = run
        runandsave(cm, pars, '')

def runandsave(cm, pars, randomize):
    """
    Given a trained classifier, cm, and parameters, pars, run and save.
    :param cm: trained classifier
    :param pars: parameters
    :return: None
    """

    actbl, actvar, actouts = activity(pars)
    cm.compare(actbl, actvar, actouts)

    # Prepare output
    out = {
        # 'conditional': cm.pull_conditional(),
        'results': cm.pull_results(),
        'likelihood': cm.pull_likelihoods(),
        'cell_mask': cm.pull_cellmask(),
        'priors': cm.pull_priors(),
    }

    # Save randomized traces if necessary
    # if len(randomize) > 0: out['traces'] = cm.pull_traces()
    if len(randomize) > 0:
        out['randomization'] = cm.pull_randomizations()
    else:
        out['marginal'] = cm.pull_marginal(),

    # Get path for parameters and output
    path = paths.output(pars)
    ppath = opath.join(path, 'pars.txt')
    if not opath.exists(ppath): legiblepars.write(ppath, cm._pars)

    # Save the file timestamped (real if not randomized)
    if len(randomize) == 0:
        ts = 'real-{:%y%m%d-%H%M%S}.mat'.format(datetime.datetime.now())
    else:
        ts = 'rand-' + randomize + '-{:%y%m%d-%H%M%S}.mat'.format(datetime.datetime.now())
    path = opath.join(path, ts)

    # Get output replay events for ease of use and save as matlab file
    out['parameters'] = matlabifypars(cm._pars)
    savemat(path, out)

def classify(pars, randomize, verbose=True, save=True):
    # Add extra parameters to arguments for classifier

    if randomize.lower() == 'repidentity':
        return randomizations.repidentity(pars)

    # Generate the classifier
    cm = ClassifierTrain(pars=pars)

    # Set the randomization parameters
    cm.setrandom(randomize)

    # Train the classifier and return
    cm.train()
    if verbose: print(cm.describe())

    # And run
    actbl, actvar, actouts = activity(pars)
    cm.compare(actbl, actvar, actouts)

    # Prepare output
    out = {
        # 'conditional': cm.pull_conditional(),
        'results': cm.pull_results(),
        'likelihood': cm.pull_likelihoods(),
        'cell_mask': cm.pull_cellmask(),
        'priors': cm.pull_priors(),
    }

    # Save randomized traces if necessary
    # if len(randomize) > 0: out['traces'] = cm.pull_traces()
    if len(randomize) > 0: out['randomization'] = cm.pull_randomizations()
    else: out['marginal'] = cm.pull_marginal(),

    # Prepare saving if necessary
    if save:
        # Get path for parameters and output
        path = paths.output(pars)
        ppath = opath.join(path, 'pars.txt')
        if not opath.exists(ppath): legiblepars.write(ppath, cm._pars)

        # Save the file timestamped (real if not randomized)
        if len(randomize) == 0:
            ts = 'real-{:%y%m%d-%H%M%S}.mat'.format(datetime.datetime.now())
        else:
            ts = 'rand-' + randomize + '-{:%y%m%d-%H%M%S}.mat'.format(datetime.datetime.now())
        path = opath.join(path, ts)

        # Get output replay events for ease of use and save as matlab file
        out['parameters'] = matlabifypars(cm._pars)
        savemat(path, out)
    else:
        out['parameters'] = deepcopy(cm._pars)

    return out


if __name__ == '__main__':
    from sys import argv
<<<<<<< HEAD
    import _parseargv

    out = _parseargv.parsekv(argv)
    randomize = _parseargv.random(argv)
=======
    import flow.parseargv

    out = flow.parseargv.parsekv(argv)
    randomize = flow.parseargv.random(argv)
>>>>>>> 88b5edf9
    classify(out, randomize)<|MERGE_RESOLUTION|>--- conflicted
+++ resolved
@@ -1040,16 +1040,4 @@
 
 
 if __name__ == '__main__':
-    from sys import argv
-<<<<<<< HEAD
-    import _parseargv
-
-    out = _parseargv.parsekv(argv)
-    randomize = _parseargv.random(argv)
-=======
-    import flow.parseargv
-
-    out = flow.parseargv.parsekv(argv)
-    randomize = flow.parseargv.random(argv)
->>>>>>> 88b5edf9
-    classify(out, randomize)+    pass